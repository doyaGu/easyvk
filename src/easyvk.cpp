--- conflicted
+++ resolved
@@ -15,7 +15,6 @@
 */
 
 #include "easyvk.h"
-#include <iostream>
 
 // TODO: extend this to include ios logging lib
 void evk_log(const char *fmt, ...)
@@ -164,10 +163,6 @@
   {
     std::ofstream debugFile("vk-output.txt");
     debugFile << "[Vulkan]:" << pLayerPrefix << ": " << pMessage << "\n";
-<<<<<<< HEAD
-    std::cout << "[Vulkan]:" << pLayerPrefix << ": " << pMessage << "\n";
-=======
->>>>>>> d309311f
     debugFile.close();
     return VK_FALSE;
   }
@@ -181,10 +176,6 @@
     {
       enabledLayers.push_back("VK_LAYER_KHRONOS_validation");
       enabledExtensions.push_back(VK_EXT_DEBUG_REPORT_EXTENSION_NAME);
-<<<<<<< HEAD
-=======
-      // enabledExtensions.push_back("VK_KHR_shader_non_semantic_info");
->>>>>>> d309311f
     }
 #ifdef __APPLE__
     enabledExtensions.push_back("VK_KHR_portability_enumeration");
@@ -198,11 +189,7 @@
         0,
         "Heterogeneous Programming Group",
         0,
-<<<<<<< HEAD
         VK_API_VERSION_1_3};
-=======
-        VK_API_VERSION_1_1};
->>>>>>> d309311f
 
 #ifdef __APPLE__
     VkInstanceCreateFlags instanceCreateFlags = VK_INSTANCE_CREATE_ENUMERATE_PORTABILITY_BIT_KHR;
@@ -242,16 +229,6 @@
       }
     }
 
-<<<<<<< HEAD
-=======
-    // List out instance's enabled extensions
-    uint32_t count;
-    vkEnumerateInstanceExtensionProperties(nullptr, &count, nullptr);
-    std::vector<VkExtensionProperties> extensions(count);
-    vkEnumerateInstanceExtensionProperties(nullptr, &count, extensions.data());
-    std::set<std::string> results;
-
->>>>>>> d309311f
     // Print out vulkan's instance version
     uint32_t version;
     PFN_vkEnumerateInstanceVersion my_EnumerateInstanceVersion = (PFN_vkEnumerateInstanceVersion)vkGetInstanceProcAddr(VK_NULL_HANDLE, "vkEnumerateInstanceVersion");
@@ -331,7 +308,6 @@
         1,
         &priority};
 
-<<<<<<< HEAD
     VkPhysicalDeviceVulkan12Features vulkan12Features = {};
     vulkan12Features.sType = VK_STRUCTURE_TYPE_PHYSICAL_DEVICE_VULKAN_1_2_FEATURES;
     vulkan12Features.pNext = nullptr;
@@ -340,8 +316,6 @@
     features2.pNext = &vulkan12Features;
     vkGetPhysicalDeviceFeatures2(physicalDevice, &features2);
     features2.features.robustBufferAccess = false;
-
-    std::cout << "Buffer device address supported: " << vulkan12Features.bufferDeviceAddress << "\n";
 
     // Define device info
     std::vector<const char *> enabledExtensions{};
@@ -357,59 +331,6 @@
         (uint32_t)enabledExtensions.size(),
         enabledExtensions.data(),
         &features2.features};
-=======
-    // Get device's enabled extensions
-    uint32_t count;
-    vkEnumerateDeviceExtensionProperties(physicalDevice, nullptr, &count, nullptr);
-    std::vector<VkExtensionProperties> extensions(count);
-    vkEnumerateDeviceExtensionProperties(physicalDevice, nullptr, &count, extensions.data());
-    bool vulkan_memory_model_supported = false;
-
-    for (auto &extension : extensions)
-    {
-      std::string name(extension.extensionName);
-      if (name == "VK_KHR_vulkan_memory_model")
-      {
-        vulkan_memory_model_supported = true;
-      }
-    }
-
-    // Define device info
-    std::vector<const char *> enabledExtensions{};
-
-    VkDeviceCreateInfo deviceCreateInfo;
-    if (vulkan_memory_model_supported)
-    {
-      deviceCreateInfo = {
-          VK_STRUCTURE_TYPE_DEVICE_CREATE_INFO,
-          new VkPhysicalDeviceVulkanMemoryModelFeaturesKHR{
-              VK_STRUCTURE_TYPE_PHYSICAL_DEVICE_VULKAN_MEMORY_MODEL_FEATURES_KHR,
-              nullptr,
-              true,
-              true,
-          },
-          VkDeviceCreateFlags{},
-          1,
-          queues.data(),
-          0,
-          nullptr,
-          (uint32_t)enabledExtensions.size(),
-          enabledExtensions.data()};
-    }
-    else
-    {
-      deviceCreateInfo = {
-          VK_STRUCTURE_TYPE_DEVICE_CREATE_INFO,
-          nullptr,
-          VkDeviceCreateFlags{},
-          1,
-          queues.data(),
-          0,
-          nullptr,
-          (uint32_t)enabledExtensions.size(),
-          enabledExtensions.data()};
-    }
->>>>>>> d309311f
 
     // Create device
     vkCheck(vkCreateDevice(physicalDevice, &deviceCreateInfo, nullptr, &device));
@@ -459,7 +380,6 @@
   }
 
   // Create new buffer
-<<<<<<< HEAD
   VkBuffer getNewBuffer(easyvk::Device &_device, uint32_t size, bool deviceAddr)
   {
     VkBufferUsageFlags flags = VK_BUFFER_USAGE_STORAGE_BUFFER_BIT;
@@ -490,27 +410,10 @@
     }
     // Allocate and map memory to new buffer
     auto memId = _device.selectMemory(buffer, flagBits);
-=======
-  VkBuffer getNewBuffer(easyvk::Device &_device, uint32_t size)
-  {
-    VkBuffer newBuffer;
-    vkCheck(vkCreateBuffer(_device.device, new VkBufferCreateInfo{VK_STRUCTURE_TYPE_BUFFER_CREATE_INFO, nullptr, VkBufferCreateFlags{}, size, VK_BUFFER_USAGE_STORAGE_BUFFER_BIT}, nullptr, &newBuffer));
-    return newBuffer;
-  }
-
-  Buffer::Buffer(easyvk::Device &_device, size_t numElements, size_t elementSize) : device(_device),
-                                                                                    buffer(getNewBuffer(_device, numElements * elementSize)),
-                                                                                    _numElements(numElements),
-                                                                                    _elementSize(elementSize)
-  {
-    // Allocate and map memory to new buffer
-    auto memId = _device.selectMemory(buffer, VK_MEMORY_PROPERTY_HOST_VISIBLE_BIT);
->>>>>>> d309311f
 
     VkMemoryRequirements memReqs;
     vkGetBufferMemoryRequirements(device.device, buffer, &memReqs);
 
-<<<<<<< HEAD
     VkMemoryAllocateFlagsInfo memAllocInfo = {
         VK_STRUCTURE_TYPE_MEMORY_ALLOCATE_FLAGS_INFO,
         nullptr,
@@ -518,40 +421,27 @@
         0};
 
     vkCheck(vkAllocateMemory(_device.device, new VkMemoryAllocateInfo{VK_STRUCTURE_TYPE_MEMORY_ALLOCATE_INFO, &memAllocInfo, memReqs.size, memId}, nullptr, &memory));
-=======
-    vkCheck(vkAllocateMemory(_device.device, new VkMemoryAllocateInfo{VK_STRUCTURE_TYPE_MEMORY_ALLOCATE_INFO, nullptr, memReqs.size, memId}, nullptr, &memory));
->>>>>>> d309311f
 
     vkCheck(vkBindBufferMemory(_device.device, buffer, memory, 0));
 
     void *newData = new void *;
-<<<<<<< HEAD
     if (!deviceLocal)
     {
       vkCheck(vkMapMemory(_device.device, memory, 0, VK_WHOLE_SIZE, VkMemoryMapFlags{}, &newData));
       data = newData;
     }
-=======
-    vkCheck(vkMapMemory(_device.device, memory, 0, VK_WHOLE_SIZE, VkMemoryMapFlags{}, &newData));
-    data = newData;
->>>>>>> d309311f
   }
 
   void Buffer::teardown()
   {
-<<<<<<< HEAD
     if (!deviceLocal)
     {
       vkUnmapMemory(device.device, memory);
     }
-=======
-    vkUnmapMemory(device.device, memory);
->>>>>>> d309311f
     vkFreeMemory(device.device, memory, nullptr);
     vkDestroyBuffer(device.device, buffer, nullptr);
   }
 
-<<<<<<< HEAD
   uint64_t Buffer::device_addr()
   {
     VkBufferDeviceAddressInfo info = {
@@ -562,8 +452,6 @@
     return addr;
   }
 
-=======
->>>>>>> d309311f
   // Read spv shader files
   std::vector<uint32_t> read_spirv(const char *filename)
   {
